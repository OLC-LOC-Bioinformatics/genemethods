#!/usr/bin/env python
from olctools.accessoryFunctions.accessoryFunctions import GenObject, make_path, MetadataObject, run_subprocess, \
    SetupLogging
from genemethods.assemblypipeline.legacy_vtyper import epcr_primers, Filer
from Bio.Blast.Applications import NcbiblastnCommandline
from Bio.SeqRecord import SeqRecord
from Bio.Seq import Seq
from Bio import SeqIO
from argparse import ArgumentParser
from threading import Thread
from csv import DictReader
from queue import Queue
import multiprocessing
import logging
import shutil
import os


def fasta_primers(primerfile, forward_dict, reverse_dict):
    """
    Read in the FASTA-formatted primer file, and populate forward and reverse primer dictionaries
    :param primerfile: Name and absolute path to the FASTA-formatted primer file
    :param forward_dict: Dictionary of primer name: forward primer sequence
    :param reverse_dict: Dictionary of primer name: reverse primer sequence
    :return: Populated forward_dict and reverse_dict
    """
    logging.info('Populating primer dictionaries')
    for record in SeqIO.parse(primerfile, 'fasta'):
        # Set the primer name and sequence
        primer_name = record.id
        primer = str(record.seq)
        # Split the base name of the target from the direction
        # e.g. vtx1a-F1 is split in vtx1a and F1
        basename, direction = primer_name.split('-')
        # Populate the dictionaries of forward and reverse primers based on the direction determined above
        if direction.startswith('F'):
            # Add the current primer sequence to the dictionary
            forward_dict[basename] = primer
        else:
            reverse_dict[basename] = primer
    return forward_dict, reverse_dict


def epcr_primer_file(formattedprimers, forward_dict, reverse_dict, min_amplicon_size, max_amplicon_size):
    """
    Create the ipcress-compatible primer file from the dictionaries of primer combinations
    :param formattedprimers: Name and absolute path of the formatted primer file
    :param forward_dict: Dictionary of primer name: forward primer sequence
    :param reverse_dict: Dictionary of primer name: reverse primer sequence
    :param min_amplicon_size: Integer of the minimum amplicon size allowed
    :param max_amplicon_size: Integer of the maximum amplicon size allowed
    """
    logging.info('Creating ipcress-compatible primer file')
    with open(formattedprimers, 'w') as formatted:
        # Iterate through all the targets
        for primer_name in sorted(forward_dict):
            # Create the string to write to the ePCR-compatible primer file
            # e.g. vtx1a	CCTTTCCAGGTACAACAGCGGTT	GGAAACTCATCAGATGCCATTCTGG   0   1500
            output_string = '{pn}\t{fp}\t{rp}\t{min}\t{max}\n' \
                .format(pn=primer_name,
                        fp=forward_dict[primer_name],
                        rp=reverse_dict[primer_name],
                        min=min_amplicon_size,
                        max=max_amplicon_size)
            # Write the string to file
            formatted.write(output_string)


def ipcress_threads(metadata, analysistype, formattedprimers, mismatches, ipcress_queue, threads):
    """
    Run ipcress in a multi-threaded fashion
    :param metadata: List of metadata objects for each sample
    :param analysistype: String of the current analysis type
    :param formattedprimers: Name and absolute path of the formatted primer file
    :param mismatches: Integer of the current maximum number of mismatches allowed for the analyses
    :param ipcress_queue: Queue object
    :param threads: Integer of the number of threads to create
    :return: metadata: Updated list of metadata objects
    """
    # Create a thread targeting the ipcress function supplying ipcress queue and the analysis type
    for _ in range(threads):
        thread = Thread(target=ipcress, args=(ipcress_queue, analysistype))
        thread.setDaemon(True)
        thread.start()
    # Create the threads for the ePCR analysis
    logging.info('Running ipcress analyses')
    for sample in metadata:
        setattr(sample, analysistype, GenObject())
        # Get the primers ready
        sample[analysistype].primers = formattedprimers
        sample[analysistype].report = '{of}.txt' \
            .format(of=os.path.join(sample.general.outputdirectory, sample.name))
        sample.commands.ipcress = 'ipcress -i {pf} -P -m {mismatches} -s {fasta} > {report}' \
            .format(pf=formattedprimers,
                    mismatches=mismatches,
                    fasta=sample.general.bestassemblyfile,
                    report=sample[analysistype].report)
        if sample.general.bestassemblyfile != 'NA':
            ipcress_queue.put(sample)
    # Join the threads
    ipcress_queue.join()
    return metadata


def ipcress(ipcress_queue, analysistype):
    """
    Run the ipcress command
    :param ipcress_queue: Queue object
    :param analysistype: String of the current analysis type
    """
    while True:
        # sample = ipcress_queue.get()
        sample = ipcress_queue.get()
        # Make the output path
        make_path(sample.general.outputdirectory)
        # Run the commands if the ePCR output file doesn't exist
        if not os.path.isfile(sample[analysistype].report):
            run_subprocess(sample.commands.ipcress)
        # Signal that the thread is complete
        ipcress_queue.task_done()


def ipcress_parse(metadata, analysistype):
    """
    Parse the ipcress outputs to extract relevant results
    :param metadata: List of metadata objects
    :param analysistype: String of the current analysis type
    :return: metadata: Updated list of metadata objects
    """
    logging.info('Parsing ipcress outputs')
    for sample in metadata:
        if sample.general.bestassemblyfile != 'NA':
            # Initialise the results GenObject
            sample[analysistype].results = GenObject()
            # Open the output file
            with open(sample[analysistype].report, 'r') as ipcress_report:
                # Initialise the experiment name
                experiment = str()
                # The output will be multiple blocks starting with 'Ipcress result' e.g.
                '''
                Ipcress result
                --------------
                 Experiment: ES10
                    Primers: A B
<<<<<<< HEAD
                    Target: CP022407.1:filter(unmasked) Escherichia coli O121:H19 strain 16-9255 chromosome, complete genome
=======
                    Target: CP022407.1:filter(unmasked) E coli O121:H19 strain 16-9255 chromosome, complete genome
>>>>>>> 3fbddf58
                    Matches: 21/21 19/19
                    Product: 103 bp (range 0-1500)
                Result type: forward
            
                ...GGAAAGAATACTGGACCAGTC............................. # forward
                   |||||||||||||||||||||-->
                5'-GGAAAGAATACTGGACCAGTC-3' 3'-GGTCATGGACACTTAGTCC-5' # primers
                                            <--|||||||||||||||||||
                ...............................GGTCATGGACACTTAGTCC... # revcomp
                --
                ipcress: CP022407.1:filter(unmasked) ES10 103 A 5388922 0 B 5389006 0 forward
                >ES10_product_1 seq CP022407.1:filter(unmasked) start 5388922 length 103
                GGAAAGAATACTGGACCAGTCGCTGGAATCTGCAACCGTTACTGCAAAGTGCTCAGTTGACAGGAATGAC
                TGTCACAATCAAATCCAGTACCTGTGAATCAGG
                '''
                for line in ipcress_report:
                    # Allow for multiple experiments with the same name by appending an iterator to the end e.g. ES10_0
                    iterator = 0
                    # Find the 'Experiment' line e.g. Experiment: ES10
                    if 'Experiment:' in line:
                        # Extract the experiment name e.g. ES10 and append the iterator
                        experiment = line.split()[-1].rstrip() + f'_{iterator}'
                        # Determine if the current experiment name has been initialised in the GenObject
                        try:
                            # While the experiment attribute exists, iterate through the experiment names
                            while sample[analysistype].results[experiment]:
                                # Increase the iterator
                                iterator += 1
                                # Recreate the experiment name
                                experiment = line.split()[-1].rstrip() + f'_{iterator}'
                            # Create the experiment name GenObject
                            sample[analysistype].results[experiment] = GenObject()
                        # Otherwise, the GenObject has not been initialise yet
                        except AttributeError:
                            sample[analysistype].results[experiment] = GenObject()
                    if 'Target:' in line:
                        contig = line.split('Target:')[-1].split()[0].replace(':filter(unmasked)', '')
                        try:
                            sample[analysistype].results[experiment][contig].contig = contig
                        except AttributeError:
                            sample[analysistype].results[experiment][contig] = GenObject()
                            sample[analysistype].results[experiment][contig].contig = contig
                    # Determine if the primers annealed to the forward or the reverse complement strand
                    # e.g. Result type: forward
                    if 'Result type:' in line:
                        # Set the boolean appropriately
                        if 'revcomp' in line:
                            direction = False
                        else:
                            direction = True
                    # Lines with the query sequence start with '...'
                    if line.startswith('...'):
                        # The top query sequence only has three periods
                        # e.g. ...GGAAAGAATACTGGACCAGTC............................. # forward
                        if not line.startswith('....'):
                            # If forward, populate the forward_query attribute with the cleaned line
                            if direction:
                                sample[analysistype].results[experiment][contig].forward_query = line.replace('.', '') \
                                    .replace(' # forward\n', '')
                            # Reverse
                            else:
                                sample[analysistype].results[experiment][contig].reverse_query = \
                                    line.replace('.', '').replace(' # forward\n', '')
                        # The bottom query sequence has many periods
                        # e.g. ...............................GGTCATGGACACTTAGTCC... # revcomp
<<<<<<< HEAD
                        else:
                            # Reverse
                            if direction:
                                sample[analysistype].results[experiment][contig].reverse_query = \
                                    revcomp(line.replace('.', '').replace(' # revcomp\n', ''))
                            # Forward
                            else:
                                sample[analysistype].results[experiment][contig].forward_query = \
                                    revcomp(seq_string=line.replace('.', '').replace(' # revcomp\n', ''))
                    # The line with the primers starts with 5'
                    # e.g. 5'-GGAAAGAATACTGGACCAGTC-3' 3'-GGTCATGGACACTTAGTCC-5' # primers
                    if line.startswith('5\''):
                        # Forward reverse
                        if direction:
                            # Split the cleaned line to create the forward_ref and reverse_ref attributes
                            sample[analysistype].results[experiment][contig].forward_ref, \
                            sample[analysistype].results[experiment][contig].reverse_ref = \
                                line.replace('5', '').replace('\'', '').replace('3', '').replace('-', '') \
                                    .replace(' # primers\n', '').split()
                            sample[analysistype].results[experiment][contig].reverse_ref = \
                                revcomp(seq_string=sample[analysistype].results[experiment][contig].reverse_ref)
                        # Reverse forward
                        else:
                            reverse_ref, forward_ref = \
                                line.replace('5', '').replace('\'', '').replace('3', '').replace('-', '') \
                                    .replace(' # primers\n', '').split()
                            sample[analysistype].results[experiment][contig].reverse_ref = reverse_ref
                            sample[analysistype].results[experiment][contig].forward_ref = \
                                revcomp(seq_string=forward_ref)
                    # Lines starting with 'ipcress:' contain results in an easily parsable format
                    # e.g. ipcress: CP022407.1:filter(unmasked) ES10 103 A 5388922 0 B 5389006 0 forward
                    # The eleven fields are contig (CP022407.1:filter(unmasked)), primer set (ES10), amplicon length (103),
                    # forward primer (A) - affected by reverse complement, position of forward primer (5388922), mismatches
                    # in forward primer (0), reverse primer (B), position of reverse primer (5389006), mismatches in reverse
                    # primer, analysis direction (forward) - will be 'revcomp' for experiments in reverse complement
                    if line.startswith('ipcress:'):
                        # Forward
                        if direction:
                            ipcress_str, \
                            sample[analysistype].results[experiment][contig].contig, \
                            sample[analysistype].results[experiment][contig].primer_set, \
                            sample[analysistype].results[experiment][contig].amplicon_length, \
                            sample[analysistype].results[experiment][contig].forward_primer, \
                            sample[analysistype].results[experiment][contig].forward_pos, \
                            sample[analysistype].results[experiment][contig].forward_mismatch, \
                            sample[analysistype].results[experiment][contig].reverse_primer, \
                            sample[analysistype].results[experiment][contig].reverse_pos, \
                            sample[analysistype].results[experiment][contig].reverse_mismatch, \
                            sample[analysistype].results[experiment][contig].direction = line.rstrip().split()
                            # Clean up the name of the contig e.g. CP022407.1:filter(unmasked) becomes CP022407.1:
                            sample[analysistype].results[experiment][contig].contig = \
                                sample[analysistype].results[experiment][contig].contig.replace(':filter(unmasked)', '')
                        # Reverse complement
                        else:
                            ipcress_str, \
                            sample[analysistype].results[experiment][contig].contig, \
                            sample[analysistype].results[experiment][contig].primer_set, \
                            sample[analysistype].results[experiment][contig].amplicon_length, \
                            sample[analysistype].results[experiment][contig].reverse_primer, \
                            sample[analysistype].results[experiment][contig].reverse_pos, \
                            sample[analysistype].results[experiment][contig].reverse_mismatch, \
                            sample[analysistype].results[experiment][contig].forward_primer, \
                            sample[analysistype].results[experiment][contig].forward_pos, \
                            sample[analysistype].results[experiment][contig].forward_mismatch, \
                            sample[analysistype].results[experiment][contig].direction = line.rstrip().split()
=======
                        else:
                            # Reverse
                            if direction:
                                sample[analysistype].results[experiment][contig].reverse_query = \
                                    revcomp(line.replace('.', '').replace(' # revcomp\n', ''))
                            # Forward
                            else:
                                sample[analysistype].results[experiment][contig].forward_query = \
                                    revcomp(seq_string=line.replace('.', '').replace(' # revcomp\n', ''))
                    # The line with the primers starts with 5'
                    # e.g. 5'-GGAAAGAATACTGGACCAGTC-3' 3'-GGTCATGGACACTTAGTCC-5' # primers
                    if line.startswith('5\''):
                        # Forward reverse
                        if direction:
                            # Split the cleaned line to create the forward_ref and reverse_ref attributes
                            sample[analysistype].results[experiment][contig].forward_ref, \
                                sample[analysistype].results[experiment][contig].reverse_ref = \
                                line.replace('5', '').replace('\'', '').replace('3', '').replace('-', '') \
                                    .replace(' # primers\n', '').split()
                            sample[analysistype].results[experiment][contig].reverse_ref = \
                                revcomp(seq_string=sample[analysistype].results[experiment][contig].reverse_ref)
                        # Reverse forward
                        else:
                            reverse_ref, forward_ref = \
                                line.replace('5', '').replace('\'', '').replace('3', '').replace('-', '') \
                                    .replace(' # primers\n', '').split()
                            sample[analysistype].results[experiment][contig].reverse_ref = reverse_ref
                            sample[analysistype].results[experiment][contig].forward_ref = \
                                revcomp(seq_string=forward_ref)
                    # Lines starting with 'ipcress:' contain results in an easily parsable format
                    # e.g. ipcress: CP022407.1:filter(unmasked) ES10 103 A 5388922 0 B 5389006 0 forward
                    # The 11 fields are contig (CP022407.1:filter(unmasked)), primer set (ES10), amplicon length (103),
                    # forward primer (A) - affected by reverse complement, pos of forward primer (5388922), mismatches
                    # in forward primer (0), reverse primer (B), pos of reverse primer (5389006), mismatches in reverse
                    # primer, analysis direction (forward) - will be 'revcomp' for experiments in reverse complement
                    if line.startswith('ipcress:'):
                        # Forward
                        if direction:
                            ipcress_str, \
                                sample[analysistype].results[experiment][contig].contig, \
                                sample[analysistype].results[experiment][contig].primer_set, \
                                sample[analysistype].results[experiment][contig].amplicon_length, \
                                sample[analysistype].results[experiment][contig].forward_primer, \
                                sample[analysistype].results[experiment][contig].forward_pos, \
                                sample[analysistype].results[experiment][contig].forward_mismatch, \
                                sample[analysistype].results[experiment][contig].reverse_primer, \
                                sample[analysistype].results[experiment][contig].reverse_pos, \
                                sample[analysistype].results[experiment][contig].reverse_mismatch, \
                                sample[analysistype].results[experiment][contig].direction = line.rstrip().split()
                            # Clean up the name of the contig e.g. CP022407.1:filter(unmasked) becomes CP022407.1:
                            sample[analysistype].results[experiment][contig].contig = \
                                sample[analysistype].results[experiment][contig].contig.replace(':filter(unmasked)', '')
                        # Reverse complement
                        else:
                            ipcress_str, \
                                sample[analysistype].results[experiment][contig].contig, \
                                sample[analysistype].results[experiment][contig].primer_set, \
                                sample[analysistype].results[experiment][contig].amplicon_length, \
                                sample[analysistype].results[experiment][contig].reverse_primer, \
                                sample[analysistype].results[experiment][contig].reverse_pos, \
                                sample[analysistype].results[experiment][contig].reverse_mismatch, \
                                sample[analysistype].results[experiment][contig].forward_primer, \
                                sample[analysistype].results[experiment][contig].forward_pos, \
                                sample[analysistype].results[experiment][contig].forward_mismatch, \
                                sample[analysistype].results[experiment][contig].direction = line.rstrip().split()
>>>>>>> 3fbddf58
                            # Clean up the name of the contig e.g. CP022407.1:filter(unmasked) becomes CP022407.1:
                            sample[analysistype].results[experiment][contig].contig = \
                                sample[analysistype].results[experiment][contig].contig.replace(':filter(unmasked)', '')
                    # Find the extracted amplicon header
                    # e.g. >ES10_product_1 seq CP022407.1:filter(unmasked) start 5388922 length 103
                    if line.startswith('>'):
                        # Set the header attribute with the with cleaned the header string
                        sample[analysistype].results[experiment][contig].header = \
                            line.rstrip().lstrip('>').replace(':filter(unmasked)', '')
                        # Initialise a string to store the amplicon sequence
                        sample[analysistype].results[experiment][contig].sequence = str()
                        for subline in ipcress_report:
                            # There's an empty line after the sequence - break when it is encountered
                            if subline == '\n' or subline.startswith('--') or not subline:
                                break
                            # Add the sequence data to the growing string
                            sample[analysistype].results[experiment][contig].sequence += subline.rstrip()
    return metadata


def revcomp(seq_string, blast_primers=False):
    """
    Use SeqIO to revert primers in a reverse complement experiment to the forward orientation
    :param seq_string: String of primer sequence
    :param blast_primers: Boolean of whether the sequence to manipulate is from BLAST outputs
    :return: rev_comp: String of the calculated forward primer sequence
    """
    # Create a Seq object from the sequence string
    seq_record = Seq(seq_string)
    if not blast_primers:
        # Calculate the forward sequence by first finding the reverse complement, then the complement
        # e.g. seq_string: TTTAATGGTTACAGTCAT -> ATGACTGTAACCATTAAA -> TACTGACATTGGTAATTT
        rev_comp = str(seq_record.reverse_complement().complement())
    # BLAST outputs only need to be reverse complemented
    # e.g. seq_string: ACATCAAAAGTATATCGTTC -> GAACGATATACTTTTGATGT
    else:
        rev_comp = str(seq_record.reverse_complement())
    return rev_comp


def ipcress_mismatches(metadata, analysistype, iupac):
    """
    Find the location(s) within the primer of any mismatches
    :param metadata: List of metadata objects for all samples
    :param analysistype: String of the current analysis type
    :param iupac: Dictionary of all IUPAC codes
    :return: metadata: Updated list of metadata objects
    """
    for sample in metadata:
        if sample.general.bestassemblyfile != 'NA':
            # Iterate through all the ipcress experiments parsed above
            for experiment in sample[analysistype].results.datastore:
                for contig in sample[analysistype].results[experiment].datastore:
                    # Calculate the total number of mismatches
                    sample[analysistype].results[experiment][contig].total_mismatch = \
                        int(sample[analysistype].results[experiment][contig].forward_mismatch) + \
                        int(sample[analysistype].results[experiment][contig].reverse_mismatch)
                    # Determine the range of the amplicon - make sure that the direction is accounted for
                    if sample[analysistype].results[experiment][contig].direction == 'forward':
                        sample[analysistype].results[experiment][contig].amplicon_range = \
                            range(int(sample[analysistype].results[experiment][contig].forward_pos),
                                  int(sample[analysistype].results[experiment][contig].reverse_pos))
                    else:
                        sample[analysistype].results[experiment][contig].amplicon_range = \
                            range(int(sample[analysistype].results[experiment][contig].reverse_pos),
                                  int(sample[analysistype].results[experiment][contig].forward_pos))
                    # Determine if the forward primer has any mismatches
                    if int(sample[analysistype].results[experiment][contig].forward_mismatch) > 0:
                        # Calculate details of the mismatches
                        sample[analysistype].results[experiment][contig].forward_mismatch_details = \
                            determine_mismatch_locations(
                                ref_primer=sample[analysistype].results[experiment][contig].forward_ref,
                                query_primer=sample[analysistype].results[experiment][contig].forward_query,
                                iupac=iupac)
                    # If no mismatches, initialise the attributes as an empty string
                    else:
                        sample[analysistype].results[experiment][contig].forward_mismatch_details = str()
                    # Mismatches in reverse primer
                    if int(sample[analysistype].results[experiment][contig].reverse_mismatch) > 0:
                        sample[analysistype].results[experiment][contig].reverse_mismatch_details = \
                            determine_mismatch_locations(
                                ref_primer=sample[analysistype].results[experiment][contig].reverse_ref,
                                query_primer=sample[analysistype].results[experiment][contig].reverse_query,
                                iupac=iupac)
                    else:
                        sample[analysistype].results[experiment][contig].reverse_mismatch_details = str()
    return metadata


def determine_mismatch_locations(ref_primer, query_primer, iupac):
    """
    Find the position of mismatches within the primer
    :param ref_primer: String of the primer sequence
    :param query_primer: String of the query sequence
    :param iupac: Dictionary of IUPAC codes
    :return: mismatch_string: Formatted string of mismatches
    """
    # Initialise a string to hold mismatch details
    mismatch_string = str()
    # Iterate through every base of the primer sequence
    for pos, ref_base in enumerate(ref_primer.upper()):
        # Use the iterator to extract the corresponding base of the query sequence
        query_base = query_primer[pos]
        # Determine if the ref base and the query base do not match. If the primer has an IUPAC degenerate base e.g.
        # 'B': ['C', 'G', 'T'], check to see if the query base is coded by the degenerate base
        if query_base != ref_base and query_base not in iupac[ref_base]:
            # If the mismatch string already exists, add a semicolon delimiter
            if mismatch_string:
                mismatch_string += ';'
            # Add the current position (+1 due to 0-based indexing) plus the details of the mismatch
            # e.g. 12T>G indicates that at position 12 of the query sequence, a G is present instead of the G in the
            # primer sequence
            mismatch_string += '{pos}{ref}>{query}'.format(pos=pos + 1,
                                                           ref=ref_base,
                                                           query=query_base)
    # Return the formatted mismatch string
    return mismatch_string


def best_hit(metadata, analysistype, range_buffer=0):
    """
    Filter and return the best hit for a region
    :param metadata: List of metadata objects for all samples
    :param analysistype: String of current analysis type
    :param range_buffer: Integer of number of bases to add to the range when finding overlaps - default is 0 (ranges
    must actually overlap), increasing the buffer will allow for the overlaps to increase
    :return: Updated list of metadata objects
    """
    for sample in metadata:
        if sample.general.bestassemblyfile != 'NA':
            # Initialise a dictionary to store amplicon range: additional details
            overlaps = dict()
            # Initialise the .best_hits attribute as required
            if not GenObject.isattr(sample[analysistype], 'best_hits'):
                sample[analysistype].best_hits = dict()
            for experiment in sample[analysistype].results.datastore:
                for contig in sample[analysistype].results[experiment].datastore:
                    # Ensure that the amplicon_range attribute exists - happens when the method is used for singleton BLAST
                    # analyses
                    try:
                        amplicon_range = sample[analysistype].results[experiment][contig].amplicon_range
                        # Ensure that the dictionary has been created
                        if overlaps:
                            # Create a boolean to track if the current primer set overlaps with any other in the dictionary
                            overlap = False
                            # Iterate through all the previous ranges: dictionaries in the overlaps dictionary
                            try:
                                for ranges, overlap_dict in overlaps[contig].items():
                                    # Increase the range by the provided buffer value
                                    buffered_min = amplicon_range[0] - range_buffer if amplicon_range[0] - \
                                                                                       range_buffer >= 0 else 0
                                    buffered_max = amplicon_range[-1] + range_buffer
                                    # Check if the current range overlaps with a previously stored range
                                    if range(max(buffered_min, ranges[0]),
                                             min(buffered_max, ranges[-1]) + 1):
                                        # Set the overlap boolean to True
                                        overlap = True
                                        # If the current primer set has fewer mismatches than the previous best primer set
                                        # for this range, replace the details in the overlap dictionary with the details
                                        # from the current set
                                        if sample[analysistype].results[experiment][contig].total_mismatch < \
                                                overlap_dict['mismatches']:
<<<<<<< HEAD
                                            overlap_dict['mismatches'] = sample[analysistype].results[experiment][contig]. \
=======
                                            overlap_dict['mismatches'] = sample[analysistype].results[experiment][contig].\
>>>>>>> 3fbddf58
                                                total_mismatch
                                            overlap_dict['experiment'] = experiment
                                # If the current range does not overlap with any previous primer sets, add this range and
                                # details to the dictionary
                                if not overlap:
                                    overlaps[contig][amplicon_range] = {
                                        'mismatches': sample[analysistype].results[experiment][contig].total_mismatch,
                                        'experiment': experiment
                                    }
                            except KeyError:
                                overlaps[contig] = dict()
                                # Set the amplicon range as the key for an additional dictionary containing total
                                # mismatches and experiment name
                                overlaps[contig][amplicon_range] = {
                                    'mismatches': sample[analysistype].results[experiment][contig].total_mismatch,
                                    'experiment': experiment
                                }
                        # If this is the first sample, populate the dictionary
                        else:
                            overlaps[contig] = dict()
                            # Set the amplicon range as the key for an additional dictionary containing total mismatches and
                            # experiment name
                            overlaps[contig][amplicon_range] = {
                                'mismatches': sample[analysistype].results[experiment][contig].total_mismatch,
                                'experiment': experiment
                            }
                        # Create the best_hits attribute using the overlaps dictionary
                        sample[analysistype].best_hits = overlaps
                    except AttributeError:
                        pass
    return metadata


def empty_results(metadata, analysistype):
    """
    Determine if any samples did not have any hits
    :param metadata: List of metadata objects for all samples
    :param analysistype: String of current analysis type
    :return: empty: Boolean of whether samples did not have hits
    """
    # Initialise the boolean to be False
    empty = False
    # Iterate through all the samples
    for sample in metadata:
        if sample.general.bestassemblyfile != 'NA':
            # Check to see if the results attribute is empty
            if not sample[analysistype].results.datastore:
                empty = True
<<<<<<< HEAD
=======
        else:
            empty = True
>>>>>>> 3fbddf58
    return empty


def create_fasta_format(forward_dict, reverse_dict, fastaprimerfile):
    """
    Create a FASTA-formatted primer file to allow for BLAST analyses
    :param forward_dict: Dictionary of primer name: forward primer sequence
    :param reverse_dict: Dictionary of primer name: reverse primer sequence
    :param fastaprimerfile: Name and absolute path of FASTA-formatted primer file to create
    """
    logging.info('Creating FASTA-formatted primer file')
    records = list()
    with open(fastaprimerfile, 'w') as formatted:
        # Iterate through all the targets
        for primer_name in sorted(forward_dict):
            # Create SeqRecords for the forward and reverse primers
            records.append(SeqRecord(seq=Seq(forward_dict[primer_name]),
                                     id='{pn}-{direction}'
                                     .format(pn=primer_name, direction='F'),
                                     name='',
                                     description=''))
            records.append(SeqRecord(seq=Seq(reverse_dict[primer_name]),
                                     id='{pn}-{direction}'
                                     .format(pn=primer_name, direction='R'),
                                     name='',
                                     description=''))
        SeqIO.write(records, formatted, 'fasta')


def make_blastdb(formattedprimers):
    """
    Create a BLAST database of the primer file
    """
    logging.info('Creating BLAST database file from FASTA-formatted primers')
    # Remove the path and the file extension for easier future globbing
    db = os.path.splitext(formattedprimers)[0]
    nhr = '{db}.nhr'.format(db=db)  # add nhr for searching
    if not os.path.isfile(str(nhr)):
        # Create the databases
        command = 'makeblastdb -in {primerfile} -parse_seqids -max_file_sz 2GB -dbtype nucl -out {outfile}' \
            .format(primerfile=formattedprimers,
                    outfile=db)
        run_subprocess(command)


def run_blast(metadata, analysistype, formattedprimers, blastheader, threads):
    """
    Run BLASTn analyses of the query file against the primer database
    :param metadata: List of metadata objects for all samples
    :param analysistype: String of the current analysis type
    :param formattedprimers: String of name and absolute path to formatted primer file
    :param blastheader: List of all column headers used in the BLAST analyses
    :param threads: Integer of the number of threads for BLAST to use
    :return:
    """
    logging.info('Running BLAST analyses')
    for sample in metadata:
        if sample.general.bestassemblyfile != 'NA':
            sample[analysistype].blastresults = '{of}_blast_results.tsv' \
<<<<<<< HEAD
                .format(of=os.path.join(sample.general.outputdirectory, sample.name))
=======
                    .format(of=os.path.join(sample.general.outputdirectory, sample.name))
>>>>>>> 3fbddf58
            # If a report was created, but no results entered - program crashed, or no sequences passed thresholds,
            # remove the report, and run the blast analyses again
            try:
                size = os.path.getsize(sample[analysistype].blastresults)
                if size == 0:
                    os.remove(sample[analysistype].blastresults)
            except FileNotFoundError:
                pass
            # Check to see if the results attribute is empty
            if not sample[analysistype].results.datastore and not os.path.isfile(sample[analysistype].blastresults):
                db = os.path.splitext(formattedprimers)[0]
                # BLAST command line call. Note the high number of alignments.
                # Due to the fact that all the targets are combined into one database, this is to ensure that all potential
                # alignments are reported. Also note the custom outfmt. Using very permissive BLAST settings (word_size: 4,
                # dust:'no', penalty: -1, and task: 'blastn-short' to allow BLAST to return results even with the short
                # primer input sequences)
                blastn = NcbiblastnCommandline(query=sample.general.bestassemblyfile,
                                               db=db,
                                               evalue=1,
                                               task='blastn-short',
                                               word_size=4,
                                               dust='no',
                                               penalty=-2,
                                               reward=3,
                                               gapopen=5,
                                               gapextend=5,
                                               num_alignments=1000000,
                                               num_threads=threads,
                                               outfmt='6 qseqid sseqid positive mismatch gaps evalue bitscore slen '
                                                      'length qstart qend qseq sstart send sseq',
                                               out=sample[analysistype].blastresults)
                # Save the blast command in the metadata
                sample[analysistype].blastcommand = str(blastn)
<<<<<<< HEAD
                # Run the blastn command
                blastn()
                # Add a header to the report
                with open(sample[analysistype].blastresults, 'r+') as f:
                    # Read in the information from the blastresults file
                    content = f.read()
                    # Go back to the start of the file
                    f.seek(0, 0)
                    # Write the formatted header (\n) followed by the content to the file
                    f.write('\t'.join(blastheader) + '\n' + content)
=======
                if sample.general.bestassemblyfile != 'NA':
                    # Run the blastn command
                    blastn()
                    # Add a header to the report
                    with open(sample[analysistype].blastresults, 'r+') as f:
                        # Read in the information from the blastresults file
                        content = f.read()
                        # Go back to the start of the file
                        f.seek(0, 0)
                        # Write the formatted header (\n) followed by the content to the file
                        f.write('\t'.join(blastheader) + '\n' + content)
>>>>>>> 3fbddf58
    return metadata


def parse_blast(metadata, analysistype, fieldnames, forward_dict, reverse_dict, mismatches, min_hits=2):
    """
    Parse the BLAST outputs, and populate metadata objects in a similar fashion to the ipcress-processed samples
    :param metadata: List of metadata objects of all samples
    :param analysistype: String of current analysis type
    :param fieldnames: List of BLAST headers used in the analysis
    :param forward_dict: Dictionary of primer name: forward primer sequence
    :param reverse_dict: Dictionary of primer name: reverse primer sequences
    :param mismatches: Integer of the maximum number of mismatches allowed per primer
    :param min_hits: Integer of the minimum number of primers (out of forward and reverse) that require hits. Useful
    if searching for singletons
    :return: List of updated metadata objects
    """
    logging.info('Parsing BLAST outputs')
    for sample in metadata:
        if sample.general.bestassemblyfile != 'NA':
            # Only process the samples that were analysed with BLAST
            if os.path.isfile(sample[analysistype].blastresults):
                # Open blast output csv file
                csvfile = open(sample[analysistype].blastresults)
                # Skip header
                csvfile.readline()
                # Open the sequence profile file as a dictionary
                blastdict = DictReader(csvfile, fieldnames=fieldnames, dialect='excel-tab')
                hit_dict = dict()
                # Go through each BLAST result
                for row in blastdict:
                    # Extract the primer name and the direction (F/R) from the subject_id
                    # e.g. Lin-R yields a primer_name of Lin, and a direction of R
                    primer_name = row['subject_id'][:-2]
                    direction = row['subject_id'][-1]
                    positives = int(row['positives'])
                    contig = row['query_id']
                    # Initialise the primer name in the dictionary as required
                    if primer_name not in hit_dict:
                        hit_dict[primer_name] = dict()
                    if contig not in hit_dict[primer_name]:
                        hit_dict[primer_name][contig] = dict()
                    # Populate the hit_dict for the forward primer
                    if direction == 'F':
                        # Find hits that do not exceed the maximum number of mismatches; calculated by subtracting the
                        # number of positives from the total length of the primer sequence
                        if positives >= (len(forward_dict[primer_name]) - mismatches):
                            # Initialise the 'forward' key in the dictionary as required
                            if 'forward' not in hit_dict[primer_name]:
                                hit_dict[primer_name][contig]['forward'] = dict()
                            # If the dictionary is still empty, add the number of positives: blast details
                            if not hit_dict[primer_name][contig]['forward']:
                                hit_dict[primer_name][contig]['forward'][positives] = row
                            # Extract the number of positives from the previous best result in the dictionary
                            previous_best = list(hit_dict[primer_name][contig]['forward'].keys())[0]
                            # Check if the current number of positives is better than the previous best
                            if positives > previous_best:
                                # Add the current positives: blast details to the dictionary
                                hit_dict[primer_name][contig]['forward'][positives] = row
                                # Delete the previous best positives key from the dictionary
<<<<<<< HEAD
                                del (hit_dict[primer_name][contig]['forward'][previous_best])
=======
                                del(hit_dict[primer_name][contig]['forward'][previous_best])
>>>>>>> 3fbddf58
                    # Same as above, but with the reverse primer
                    else:
                        if positives >= (len(reverse_dict[primer_name]) - mismatches):
                            if 'reverse' not in hit_dict[primer_name][contig]:
                                hit_dict[primer_name][contig]['reverse'] = dict()
                            if not hit_dict[primer_name][contig]['reverse']:
                                hit_dict[primer_name][contig]['reverse'][positives] = row
                            previous_best = list(hit_dict[primer_name][contig]['reverse'].keys())[0]
                            if positives > previous_best:
                                hit_dict[primer_name][contig]['reverse'][positives] = row
                                del (hit_dict[primer_name][contig]['reverse'][previous_best])
                # Iterate through hit_dict
                for experiment, contig_dict in hit_dict.items():
                    for contig, detail_dict in contig_dict.items():
                        # Only continue if the detail_dict has a length of two (positive hits for both forward and reverse
                        # primers), unless searching for singletons
                        if len(detail_dict) >= min_hits:
                            # Initialise the experiment GenObject
                            if not GenObject.isattr(sample[analysistype].results, experiment):
                                sample[analysistype].results[experiment] = GenObject()
                            # Forward primer
                            if 'forward' in detail_dict:
                                for positives, forward_details in detail_dict['forward'].items():
                                    if not GenObject.isattr(sample[analysistype].results[experiment], contig):
                                        sample[analysistype].results[experiment][contig] = GenObject()
                                    # Check to see if the .contig attribute already exists
                                    try:
                                        if sample[analysistype].results[experiment][contig].contig:
                                            # Append a semicolon plus 'forward_' and the extracted query_id
                                            sample[analysistype].results[experiment][contig].contig += \
                                                ';forward_' + forward_details['query_id']
                                        else:
                                            sample[analysistype].results[experiment][contig].contig = \
                                                'forward_' + forward_details['query_id']
                                    # Otherwise create and populate the attribute with 'forward_' and the extracted query_id
                                    except AttributeError:
                                        sample[analysistype].results[experiment][contig].contig = \
                                            'forward_' + forward_details['query_id']
                                    sample[analysistype].results[experiment][contig].primer_set = experiment
                                    # Set the amplicon length to zero
                                    sample[analysistype].results[experiment][contig].amplicon_length = 0
                                    # Forward primers are referred to as 'A' in ipcress outputs
                                    sample[analysistype].results[experiment][contig].forward_primer = 'A'
                                    # Create an attribute to store the range over which the primer had hits
                                    # e.g. 4-20 indicates that the first three bases were not covered
                                    sample[analysistype].results[experiment][contig].forward_pos_range = [
                                        min(int(forward_details['subject_start']),
                                            int(forward_details['subject_end'])),
                                        max(int(forward_details['subject_start']),
                                            int(forward_details['subject_end'])),
<<<<<<< HEAD
                                    ]
=======
                                        ]
>>>>>>> 3fbddf58
                                    # Create an attribute to store the range over which the primer hit the query sequence
                                    sample[analysistype].results[experiment][contig].forward_range = \
                                        range(
                                            min(int(forward_details['query_start']),
                                                int(forward_details['query_end'])),
                                            max(int(forward_details['query_start']),
                                                int(forward_details['query_end']))
<<<<<<< HEAD
                                        )
=======
                                          )
>>>>>>> 3fbddf58
                                    # Calculate the number of mismatches by subtracting the total number of positives from
                                    # the total length of the primer sequence
                                    sample[analysistype].results[experiment][contig].forward_mismatch = \
                                        len(forward_dict[experiment]) - int(forward_details['positives'])
                                    # Determine if the hit was on the forward or reverse strand. Hits on the forward strand
                                    # will have a subject_start before the subject_end (opposite for hits on the
                                    # rev strand) e.g. start: 4, end 20 for hits on the forward strand
                                    direction = 'forward' if int(forward_details['subject_start']) < int(
                                        forward_details['subject_end']) else 'revcomp'
                                    sample[analysistype].results[experiment][contig].forward_direction = direction
                                    # Either create or update the .direction attribute with the calculated direction
                                    try:
                                        if sample[analysistype].results[experiment][contig].direction:
                                            sample[analysistype].results[experiment][contig].direction += \
                                                ';forward_' + direction
                                        else:
                                            sample[analysistype].results[experiment][contig].direction = \
                                                'forward_' + direction
                                    except AttributeError:
                                        sample[analysistype].results[experiment][contig].direction = \
                                            'forward_' + direction
                                    # The forward_ref attribute is the sequence of the forward primer extracted from
                                    # forward_dict
                                    sample[analysistype].results[experiment][contig].forward_ref = forward_dict[experiment]
                                    # Extract the sequence of the query. Use the extracted 'query_sequence' if the hit is
                                    # on the forward strand, otherwise, calculate the reverse complement
                                    sample[analysistype].results[experiment][contig].forward_query = \
                                        forward_details['query_sequence'] if \
<<<<<<< HEAD
                                            direction == 'forward' else \
                                            revcomp(seq_string=forward_details['query_sequence'],
                                                    blast_primers=True)
=======
                                        direction == 'forward' else \
                                        revcomp(seq_string=forward_details['query_sequence'],
                                                blast_primers=True)
>>>>>>> 3fbddf58

                            # Reverse primer - same as above
                            if 'reverse' in detail_dict:
                                for positives, reverse_details in detail_dict['reverse'].items():
                                    if not GenObject.isattr(sample[analysistype].results[experiment], contig):
                                        sample[analysistype].results[experiment][contig] = GenObject()
                                    try:
                                        if sample[analysistype].results[experiment][contig].contig:
                                            sample[analysistype].results[experiment][contig].contig += \
                                                ';reverse_' + reverse_details['query_id']
                                        else:
                                            sample[analysistype].results[experiment][contig].contig = \
                                                'reverse_' + reverse_details['query_id']
                                    except AttributeError:
                                        sample[analysistype].results[experiment][contig].contig = \
                                            'reverse_' + reverse_details['query_id']
                                    sample[analysistype].results[experiment][contig].primer_set = experiment
                                    sample[analysistype].results[experiment][contig].reverse_primer = 'B'
                                    sample[analysistype].results[experiment][contig].reverse_pos_range = [
                                        min(int(reverse_details['subject_start']),
                                            int(reverse_details['subject_end'])),
                                        max(int(reverse_details['subject_start']),
                                            int(reverse_details['subject_end'])),
                                    ]
                                    sample[analysistype].results[experiment][contig].reverse_range = \
                                        range(
                                            min(int(reverse_details['query_start']),
                                                int(reverse_details['query_end'])),
                                            max(int(reverse_details['query_start']),
                                                int(reverse_details['query_end']))
                                        )
                                    sample[analysistype].results[experiment][contig].reverse_mismatch = \
                                        len(reverse_dict[experiment]) - int(reverse_details['positives'])
                                    direction = 'forward' if int(reverse_details['subject_start']) < int(
                                        reverse_details['subject_end']) else 'revcomp'
                                    sample[analysistype].results[experiment][contig].reverse_direction = direction
                                    try:
                                        if sample[analysistype].results[experiment][contig].direction:
                                            sample[analysistype].results[experiment][contig].direction \
                                                += ';reverse_' + direction
                                        else:
                                            sample[analysistype].results[experiment][contig].direction \
                                                = 'reverse_' + direction
                                    except AttributeError:
                                        sample[analysistype].results[experiment][contig].direction \
                                            = 'reverse_' + direction
                                    sample[analysistype].results[experiment][contig].reverse_ref = reverse_dict[experiment]
                                    sample[analysistype].results[experiment][contig].reverse_query = \
                                        reverse_details['query_sequence'] if \
<<<<<<< HEAD
                                            direction == 'forward' else \
                                            revcomp(seq_string=reverse_details['query_sequence'],
                                                    blast_primers=True)
=======
                                        direction == 'forward' else \
                                        revcomp(seq_string=reverse_details['query_sequence'],
                                                blast_primers=True)
>>>>>>> 3fbddf58
    return metadata


def blast_primer_mismatch_details(metadata, analysistype, iupac):
    """
    Determine mismatch details for BLAST analyses
    :param metadata: List of metadata objects for all samples
    :param analysistype: String of current analysis type
    :param iupac: Dictionary of IUPAC base: corresponding list of bases
    :return: List of updated metadata objects
    """
    for sample in metadata:
        if sample.general.bestassemblyfile != 'NA':
            # Only process samples that were investigated with BLAST
            if os.path.isfile(sample[analysistype].blastresults):
                for experiment in sample[analysistype].results.datastore:
                    for contig in sample[analysistype].results[experiment].datastore:
                        # Only samples with the .contig attribute have BLAST results for both forward and reverse primers
                        try:

                            # Calculate the mismatch details of the forward primer
                            try:
                                sample[analysistype].results[experiment][contig].forward_mismatch_details, \
<<<<<<< HEAD
                                sample[analysistype].results[experiment][contig].forward_query = \
=======
                                    sample[analysistype].results[experiment][contig].forward_query = \
>>>>>>> 3fbddf58
                                    blast_mismatches(ref_primer=sample[analysistype].results[experiment][contig]
                                                     .forward_ref,
                                                     query_primer=sample[analysistype].results[experiment][contig]
                                                     .forward_query,
                                                     primer_pos_range=sample[analysistype].results[experiment][contig]
                                                     .forward_pos_range,
                                                     query_pos_range=sample[analysistype].results[experiment][contig]
                                                     .forward_range,
                                                     iupac=iupac,
                                                     sample=sample,
                                                     contig=contig,
                                                     direction=sample[analysistype].results[experiment][contig]
                                                     .forward_direction)
                            except AttributeError:
                                pass
                            # Reverse primer
                            try:
                                sample[analysistype].results[experiment][contig].reverse_mismatch_details, \
<<<<<<< HEAD
                                sample[analysistype].results[experiment][contig].reverse_query = \
=======
                                    sample[analysistype].results[experiment][contig].reverse_query = \
>>>>>>> 3fbddf58
                                    blast_mismatches(ref_primer=sample[analysistype].results[experiment][contig]
                                                     .reverse_ref,
                                                     query_primer=sample[analysistype].results[experiment][contig]
                                                     .reverse_query,
                                                     primer_pos_range=sample[analysistype].results[experiment][contig]
                                                     .reverse_pos_range,
                                                     query_pos_range=sample[analysistype].results[experiment][contig]
                                                     .reverse_range,
                                                     iupac=iupac,
                                                     sample=sample,
                                                     contig=contig,
                                                     direction=sample[analysistype].results[experiment][contig]
                                                     .reverse_direction)
                            except AttributeError:
                                pass
                        except AttributeError:
                            pass
    return metadata


def blast_mismatches(ref_primer, query_primer, primer_pos_range, query_pos_range, iupac, sample, contig, direction):
    """
    Calculate mismatch details of BLAST hits
    :param ref_primer: String of primer sequence
    :param query_primer: String of query sequence hitting the primer sequence
    :param primer_pos_range: Range of bases in the primer covered by the hit to the query sequence
    :param query_pos_range: Range of bases in the query sequence
    :param iupac: Dictionary of IUPAC base: corresponding list of bases
    :param sample: Metadata object of current sample
    :param contig: Name of contig with the hit
    :param direction: Direction of the hit
    :return: mismatch_string: String of the mismatch details
    :return: query_primer: Query primer padded with '-' to be the same length as the ref_primer
    """
    front_padding = 0
    end_padding = 0
    # Determine if the BLAST hit starts at the beginning of the ref_primer
    if not primer_pos_range[0] == 1:
        # Pad the start of query_primer with the number of missing bases
        front_padding = primer_pos_range[0] - 1
    # Check if the query primer is shorter than the reference primer
    if len(query_primer) < len(ref_primer):
        # Pad the end of the primer with the number of missing bases
        end_padding = len(ref_primer) - len(query_primer) - front_padding
    query_primer = extract_sequence(sample=sample,
                                    contig=contig,
                                    query_pos_range=query_pos_range,
                                    front_padding=front_padding,
                                    end_padding=end_padding,
                                    direction=direction)
    # Calculate the mismatch details
    mismatch_string = determine_mismatch_locations(ref_primer=ref_primer,
                                                   query_primer=query_primer,
                                                   iupac=iupac)
    return mismatch_string, query_primer


def extract_sequence(sample, contig, query_pos_range, front_padding, end_padding, direction):
    """
    Extract the sequence from the query genome using the range of the hit
    :param sample: Metadata object for the current query
    :param contig: Name of contig with the hit
    :param query_pos_range: The range of the hit on the contig
    :param front_padding: Integer of the number of bases missing from the 5' end of the match
    :param end_padding: Integer of the number of bases missing from the 3' end of the match
    :param direction: Direction of the hit
    :return: query_sequence: Extracted query sequence
    """
    # Initialise the string of the query sequence
    query_sequence = str()
    # Read in the query genome using SeqIO
    for record in SeqIO.parse(sample.general.bestassemblyfile, 'fasta'):
        # Ensure that the contig is the one with the hit
        if record.id == contig:
            # Set the start and stop positions of the amplicon sequence depending on the direction
            if direction == 'revcomp':
                # Reverse hits are the beginning of the range minus the number of missing bases to pad the end (minus
                # one) due to zero-based indexing
                start = query_pos_range[0] - end_padding - 1
                # The end position is the the final position of the range plus the number of missing bases at the front
                end = query_pos_range[-1] + front_padding + 1
            else:
                start = query_pos_range[0] - front_padding - 1
                end = query_pos_range[-1] + end_padding + 1
            # Extract the query sequence
            query_sequence = str(record.seq)[start: end]
            # Use the reverse complement of the sequence if the direction is reverse
            if direction == 'revcomp':
                seq_o = Seq(query_sequence)
                query_sequence = seq_o.reverse_complement()
    # Ensure that the sequence is in uppercase
    query_sequence = query_sequence.upper()
    return query_sequence


def amplicon_write(metadata, analysistype, reportpath, ):
    """
    Write the amplicons to file
    :param metadata: List of metadata objects
    :param analysistype: Sting of current analysis type
    :param reportpath: Name and absolute path in which the alleles are to be written
    """
    logging.info('Creating amplicon files')
    with open(os.path.join(reportpath, 'alleles.fasta'), 'w') as alleles:
        for sample in metadata:
            if sample.general.bestassemblyfile != 'NA':
                for experiment in sample[analysistype].results.datastore:
                    for contig in sample[analysistype].results[experiment].datastore:
                        # Ensure that the sequence attribute exists
                        try:
                            # Create a SeqRecord from the sequence
                            seq_record = SeqRecord(seq=Seq(sample[analysistype].results[experiment][contig].sequence),
                                                   id='{sn}_{header}'
                                                   .format(sn=sample.name,
                                                           header=sample[analysistype].results[experiment][contig].header),
                                                   name='',
                                                   description='')
                            # Use SeqIO to write the SeqRecord to file
                            SeqIO.write(seq_record, alleles, 'fasta')
                        except AttributeError:
                            pass


def best_hits_singletons(metadata, analysistype):
    """
    Find the best hits by single primers, and remove duplicates
    :param metadata: List of metadata objects for all samples
    :param analysistype: String of current analysis type
    :return: Update list of metadata objects
    """
    for sample in metadata:
        if sample.general.bestassemblyfile != 'NA':
            # If the best_hits dictionary is empty, there were no amplicons produced by any of the primer sets for this
            # sample
            if not sample[analysistype].best_hits:
                # Initialise a dictionary to store the hit information
                overlaps = dict()
                for experiment in sample[analysistype].results.datastore:
                    for contig in sample[analysistype].results[experiment].datastore:
                        # Process the forward and reverse primers to allow for the attribute names to not exist
                        if sample[analysistype].results[experiment][contig].direction == 'forward':
                            # As the total_mismatch attribute was initialised as an empty string, typecasting it to an
                            # int will cause a ValueError to be raised
                            try:
                                # Use the .forward_mismatch attribute to set the .total_match
                                sample[analysistype].results[experiment][contig].total_mismatch = \
                                    int(sample[analysistype].results[experiment][contig].forward_mismatch)
                                # Use the .forward_range to set the amplicon_range
                                sample[analysistype].results[experiment][contig].amplicon_range = \
                                    sample[analysistype].results[experiment][contig].forward_range
                                # Update the overlap dictionary, and the overlap boolean
                                overlaps = \
                                    best_matcher(overlaps=overlaps,
                                                 amplicon_range=sample[analysistype].results[experiment][
<<<<<<< HEAD
                                                     contig].amplicon_range,
                                                 total_mismatch=sample[analysistype].results[
                                                     experiment][contig].total_mismatch,
=======
                                                          contig].amplicon_range,
                                                 total_mismatch=sample[analysistype].results[
                                                          experiment][contig].total_mismatch,
>>>>>>> 3fbddf58
                                                 experiment=experiment,
                                                 contig=contig)
                            except ValueError:
                                pass
                        # Reverse primer - same as above, but with the appropriately named attributes
                        else:
                            try:
                                sample[analysistype].results[experiment][contig].total_mismatch = \
                                    int(sample[analysistype].results[experiment][contig].reverse_mismatch)
                                sample[analysistype].results[experiment][contig].amplicon_range = \
                                    sample[analysistype].results[experiment][contig].reverse_range
                                overlaps = \
                                    best_matcher(overlaps=overlaps,
                                                 amplicon_range=sample[analysistype].results[experiment][
<<<<<<< HEAD
                                                     contig].amplicon_range,
                                                 total_mismatch=sample[analysistype].results[
                                                     experiment][contig].total_mismatch,
=======
                                                          contig].amplicon_range,
                                                 total_mismatch=sample[analysistype].results[
                                                          experiment][contig].total_mismatch,
>>>>>>> 3fbddf58
                                                 experiment=experiment,
                                                 contig=contig)
                            except ValueError:
                                pass
                        # Update the best_hits dictionary if overlaps exists
                        if overlaps:
                            sample[analysistype].best_hits = overlaps
    return metadata


def best_matcher(overlaps, amplicon_range, total_mismatch, experiment, contig):
    """
    Determine the best primer hit to a contig
    :param overlaps: Dictionary of details on the best primer hit in a region
    :param amplicon_range: Range of the current primer hit
    :param total_mismatch: Integer of the total number of mismatches between the primer and the query
    :param experiment: String of the name of the primer set
    :param contig: String of the name of current contig
    :return:
    """
    # Create a boolean to store whether an overlap is encountered between the current primer hit range and the
    # previous best primer hit range
    overlap = False
    # Ensure that the dictionary has been created
    if overlaps:
        try:
            # Iterate through all the previous ranges: dictionaries in the overlaps dictionary
            for ranges, overlap_dict in overlaps[contig].items():
                # Check if the current range overlaps with a previously stored range
                if range(max(amplicon_range[0], ranges[0]),
                         min(amplicon_range[-1], ranges[-1]) + 1):
                    # Set the overlap boolean to True
                    overlap = True
                    # If the current primer set has fewer mismatches than the previous best primer set for this
                    # range, replace the details in the overlap dictionary with the details from the current set
                    if total_mismatch < overlap_dict['mismatches']:
                        overlap_dict['mismatches'] = total_mismatch
                        overlap_dict['experiment'] = experiment
            # If the current range does not overlap with any previous primer sets, add this range and details
            # to the dictionary
            if not overlap:
                overlaps[contig][amplicon_range] = {
                    'mismatches': total_mismatch,
                    'experiment': experiment
                }
        except KeyError:
            overlaps[contig] = dict()
            # Set the amplicon range as the key for an additional dictionary containing total mismatches and
            # experiment name
            overlaps[contig][amplicon_range] = {
                'mismatches': total_mismatch,
                'experiment': experiment
            }
    # If this is the first sample, populate the dictionary
    else:
        # Set the amplicon range as the key for an additional dictionary containing total mismatches and
        # experiment name
        overlaps[contig] = dict()
        # Set the amplicon range as the key for an additional dictionary containing total mismatches and
        # experiment name
        overlaps[contig][amplicon_range] = {
            'mismatches': total_mismatch,
            'experiment': experiment
        }
    # Create the best_hits attribute using the overlaps dictionary
    return overlaps


def metadata_clean(metadata, analysistype):
    """
    Clean attributes from sample that will cause issues during printing of metadata to file with json.dump
    :param metadata: List of metadata objects for all samples
    :param analysistype: String of current analysis type
    :return: metadata: List of cleaned metadata objects
    """
    for sample in metadata:
        if sample.general.bestassemblyfile != 'NA':
            # Iterate through all the ipcress experiments
            for experiment in sample[analysistype].results.datastore:
                for contig in sample[analysistype].results[experiment].datastore:
                    # Clean any attributes with type range
                    try:
                        sample[analysistype].results[experiment][contig].amplicon_range \
                            = list(sample[analysistype].results[experiment][contig].amplicon_range)
                    except AttributeError:
                        pass
                    try:
                        sample[analysistype].results[experiment][contig].reverse_range \
                            = list(sample[analysistype].results[experiment][contig].reverse_range)
                    except AttributeError:
                        pass
                    try:
                        sample[analysistype].results[experiment][contig].forward_range \
                            = list(sample[analysistype].results[experiment][contig].forward_range)
                    except AttributeError:
                        pass
    return metadata


class VtyperIP(object):

    def vtyper(self):
        self.forward_dict, self.reverse_dict = epcr_primers(primerfile=self.primerfile,
                                                            forward_dict=self.forward_dict,
                                                            reverse_dict=self.reverse_dict,
                                                            formattedprimers=self.formattedprimers,
                                                            copyfile=False)
        if not os.path.isfile(self.formattedprimers):
            epcr_primer_file(forward_dict=self.forward_dict,
                             reverse_dict=self.reverse_dict,
                             formattedprimers=self.formattedprimers,
                             min_amplicon_size=0,
                             max_amplicon_size=1500)
        self.metadata = ipcress_threads(metadata=self.metadata,
                                        analysistype=self.analysistype,
                                        formattedprimers=self.formattedprimers,
                                        mismatches=self.mismatches,
                                        ipcress_queue=self.ipcress_queue,
                                        threads=self.threads)
        self.metadata = ipcress_parse(metadata=self.metadata,
                                      analysistype=self.analysistype)
        self.metadata = ipcress_mismatches(metadata=self.metadata,
                                           analysistype=self.analysistype,
                                           iupac=self.iupac)
        self.metadata = best_hit(metadata=self.metadata,
                                 analysistype=self.analysistype,
                                 range_buffer=self.range_buffer)
        empty = empty_results(metadata=self.metadata,
                              analysistype=self.analysistype)
        if empty:
            create_fasta_format(forward_dict=self.forward_dict,
                                reverse_dict=self.reverse_dict,
                                fastaprimerfile=self.fastaprimers)
        # Create a BLAST database from the primer file
        make_blastdb(formattedprimers=self.fastaprimers)
        self.metadata = run_blast(metadata=self.metadata,
                                  analysistype=self.analysistype,
                                  formattedprimers=self.fastaprimers,
                                  blastheader=self.fieldnames,
                                  threads=self.threads)
        self.metadata = parse_blast(metadata=self.metadata,
                                    analysistype=self.analysistype,
                                    fieldnames=self.fieldnames,
                                    forward_dict=self.forward_dict,
                                    reverse_dict=self.reverse_dict,
                                    mismatches=self.mismatches + 1)
        self.metadata = blast_primer_mismatch_details(metadata=self.metadata,
                                                      analysistype=self.analysistype,
                                                      iupac=self.iupac)
        self.metadata = best_hits_singletons(metadata=self.metadata,
                                             analysistype=self.analysistype)
        self.toxin_profile()
        self.vtyper_report()
        self.metadata = metadata_clean(metadata=self.metadata,
                                       analysistype=self.analysistype)

    def toxin_profile(self):
        """
        Create a sample-specific list of all toxins
        """
        for sample in self.metadata:
            if sample.general.bestassemblyfile != 'NA':
                sample[self.analysistype].toxinprofile = 'ND'
                # Create a set to store all the unique results
                toxin_set = set()
                for contig, amplicon_dict in sample[self.analysistype].best_hits.items():
                    # Iterate over all the best primer hits for a range
                    for amplicon_range, hit_dict in amplicon_dict.items():
                        # Remove the primer numbering information, and add the cleaned toxin to the set
                        # e.g. vtx1a_0_0;vtx1c_0_0;vtx2d_1_2;vtx2d_1_3 becomes {vtx1a, vtx1c, vtx2d}
                        if not os.path.isfile(sample[self.analysistype].blastresults):
                            toxin_set.add(hit_dict['experiment'].split('_')[0])
                        # Add an asterisk if the hit was derived from BLAST-based analyses
                        else:
                            toxin_set.add(hit_dict['experiment'].split('_')[0] + '*')
                    # Create a string of the entries in the sorted list of toxins joined with ";"
                    sample[self.analysistype].toxinprofile = ";".join(sorted(list(toxin_set))) if toxin_set else 'ND'

    def vtyper_report(self):
        """
        Create a report of the ePCR-calculated toxin profiles
        """
        logging.info('Creating {at} report'.format(at=self.analysistype))
        with open(os.path.join(self.reportpath, '{at}.csv'.format(at=self.analysistype)), 'w') as report:
            data = 'Strain,ToxinProfile\n'
            for sample in self.metadata:
                if sample.general.bestassemblyfile != 'NA':
                    data += '{sn},{tp}\n'.format(sn=sample.name,
                                                 tp=sample[self.analysistype].toxinprofile)
<<<<<<< HEAD
                # Write the data to the report
                report.write(data)
=======
            # Write the data to the report
            report.write(data)
>>>>>>> 3fbddf58

    def __init__(self, metadataobject, analysistype, reportpath, mismatches=3):
        self.metadata = metadataobject
        self.analysistype = analysistype
        self.reportpath = reportpath
        self.mismatches = mismatches
        make_path(self.reportpath)
        # Extract the path of the current script from the full path + file name
        self.homepath = os.path.split(os.path.abspath(__file__))[0]
        self.primerfile = os.path.join(self.homepath, 'ssi_subtyping_primers.txt')
        self.formattedprimers = os.path.join(self.homepath, 'ipcress_format_subtyping_primers_degenerate.txt')
        self.fastaprimers = os.path.join(os.path.dirname(self.primerfile), 'formattedprimers.fa')
        self.forward_dict = dict()
        self.reverse_dict = dict()
        self.range_buffer = 150
        self.threads = multiprocessing.cpu_count() - 1
        self.ipcress_queue = Queue()
        # Dictionary of IUPAC codes
        self.iupac = {
            'R': ['A', 'G'],
            'Y': ['C', 'T'],
            'S': ['C', 'G'],
            'W': ['A', 'T'],
            'K': ['G', 'T'],
            'M': ['A', 'C'],
            'B': ['C', 'G', 'T'],
            'D': ['A', 'G', 'T'],
            'H': ['A', 'C', 'T'],
            'V': ['A', 'C', 'G'],
            'N': ['A', 'C', 'G', 'T'],
            'A': ['A'],
            'C': ['C'],
            'G': ['G'],
            'T': ['T']
        }
        # Fields used for custom outfmt 6 BLAST output:
        self.fieldnames = ['query_id', 'subject_id', 'positives', 'mismatches', 'gaps',
                           'evalue', 'bit_score', 'subject_length', 'alignment_length',
                           'query_start', 'query_end', 'query_sequence',
                           'subject_start', 'subject_end', 'subject_sequence']


class CustomIP(object):

    def main(self):
        if self.primer_format == 'fasta':
            self.forward_dict, self.reverse_dict = fasta_primers(primerfile=self.primerfile,
                                                                 forward_dict=self.forward_dict,
                                                                 reverse_dict=self.reverse_dict)
            epcr_primer_file(forward_dict=self.forward_dict,
                             reverse_dict=self.reverse_dict,
                             formattedprimers=self.formattedprimers,
                             min_amplicon_size=self.min_amplicon_size,
                             max_amplicon_size=self.max_amplicon_size)
        else:
            self.forward_dict, self.reverse_dict = epcr_primers(primerfile=self.primerfile,
                                                                forward_dict=self.forward_dict,
                                                                reverse_dict=self.reverse_dict,
                                                                formattedprimers=self.formattedprimers)
        self.metadata = ipcress_threads(metadata=self.metadata,
                                        analysistype=self.analysistype,
                                        formattedprimers=self.formattedprimers,
                                        mismatches=self.mismatches,
                                        ipcress_queue=self.ipcress_queue,
                                        threads=self.threads)
        self.metadata = ipcress_parse(metadata=self.metadata,
                                      analysistype=self.analysistype)
        self.metadata = ipcress_mismatches(metadata=self.metadata,
                                           analysistype=self.analysistype,
                                           iupac=self.iupac)
        if self.contigbreaks:
            empty = empty_results(metadata=self.metadata,
                                  analysistype=self.analysistype)
            if empty and self.primer_format == 'epcr':
                create_fasta_format(forward_dict=self.forward_dict,
                                    reverse_dict=self.reverse_dict,
                                    fastaprimerfile=self.fastaprimers)
            # Create a BLAST database from the primer file
            make_blastdb(formattedprimers=self.fastaprimers)
            make_blastdb(formattedprimers=self.formattedprimers)
            self.metadata = run_blast(metadata=self.metadata,
                                      analysistype=self.analysistype,
                                      formattedprimers=self.fastaprimers,
                                      blastheader=self.fieldnames,
                                      threads=self.threads)
            self.metadata = parse_blast(metadata=self.metadata,
                                        analysistype=self.analysistype,
                                        fieldnames=self.fieldnames,
                                        forward_dict=self.forward_dict,
                                        reverse_dict=self.reverse_dict,
                                        mismatches=self.mismatches + 1)
            self.metadata = blast_primer_mismatch_details(metadata=self.metadata,
                                                          analysistype=self.analysistype,
                                                          iupac=self.iupac)

        self.ipcress_report()
        if self.export_amplicons:
            amplicon_write(metadata=self.metadata,
                           analysistype=self.analysistype,
                           reportpath=self.reportpath)
        self.metadata = metadata_clean(metadata=self.metadata,
                                       analysistype=self.analysistype)

    def ipcress_report(self):
        logging.info('Creating summary report')
        with open(self.report, 'w') as report:
            data = 'Sample,Gene,Contig,GenomeLocation,AmpliconSize,Orientation,ForwardMismatches,' \
                   'ForwardMismatchDetails,ForwardLength,ReverseMismatches,ReverseMismatchDetails,ReverseLength,' \
                   'ForwardPrimer,ForwardQuery,ReversePrimer,ReverseQuery\n'
            for sample in self.metadata:
                if sample.general.bestassemblyfile != 'NA':
                    results = False
                    for experiment in sample[self.analysistype].results.datastore:
                        for contig in sample[self.analysistype].results[experiment].datastore:
                            results = True
                            location = str()
                            # Ensure that the .blastresults attribute has been created
                            sample[self.analysistype].blastresults = '{of}_blast_results.tsv' \
                                .format(of=os.path.join(sample.general.outputdirectory, sample.name))
                            if not os.path.isfile(sample[self.analysistype].blastresults):
                                if sample[self.analysistype].results[experiment][contig].direction == 'forward':
                                    location = '{forward}-{reverse}'.format(
                                        forward=sample[self.analysistype].results[experiment][contig].forward_pos,
                                        reverse=str(int(sample[self.analysistype].results[experiment][contig].reverse_pos) +
                                                    len(sample[self.analysistype].results[experiment][contig]
                                                        .reverse_query))
                                    )
                                else:
                                    location = '{reverse}-{forward}'.format(
                                        reverse=sample[self.analysistype].results[experiment][contig].reverse_pos,
                                        forward=str(int(sample[self.analysistype].results[experiment][contig].forward_pos) +
                                                    len(sample[self.analysistype].results[experiment][contig]
                                                        .forward_query))
                                    )
                            else:
                                if sample[self.analysistype].results[experiment][contig].direction == 'forward':
                                    if location:
                                        location += ';'
                                    location += 'forward_{forward}-{reverse}'.format(
                                        forward=sample[self.analysistype].results[experiment][contig].forward_range[0],
                                        reverse=sample[self.analysistype].results[experiment][contig].forward_range[-1]
                                    )
                                else:
                                    if location:
                                        location += ';'
                                    location += 'reverse_{forward}-{reverse}'.format(
                                        forward=sample[self.analysistype].results[experiment][contig].reverse_range[0],
                                        reverse=sample[self.analysistype].results[experiment][contig].reverse_range[-1]
                                    )
                            data += \
                                '{sn},{gene},{contig},{loc},{amplicon_size},{orientation},{f_mm},{f_md},{f_l},{r_mm},' \
                                '{r_md},{r_l},{fp},{fq},{rp},{rq}\n' \
<<<<<<< HEAD
                                    .format(sn=sample.name,
                                            gene=sample[self.analysistype].results[experiment][contig].primer_set,
                                            contig=sample[self.analysistype].results[experiment][contig].contig.replace(
                                                '(unmasked)', ''),
                                            loc=location,
                                            amplicon_size=sample[self.analysistype].results[experiment][
                                                contig].amplicon_length,
                                            orientation=sample[self.analysistype].results[experiment][contig].direction,
                                            f_mm=sample[self.analysistype].results[experiment][contig].forward_mismatch,
                                            f_md=sample[self.analysistype].results[experiment][
                                                contig].forward_mismatch_details,
                                            f_l=len(sample[self.analysistype].results[experiment][contig].forward_ref),
                                            r_mm=sample[self.analysistype].results[experiment][contig].reverse_mismatch,
                                            r_md=sample[self.analysistype].results[experiment][
                                                contig].reverse_mismatch_details,
                                            r_l=len(sample[self.analysistype].results[experiment][contig].reverse_ref),
                                            fp=sample[self.analysistype].results[experiment][contig].forward_ref,
                                            fq=sample[self.analysistype].results[experiment][contig].forward_query,
                                            rp=sample[self.analysistype].results[experiment][contig].reverse_ref,
                                            rq=sample[self.analysistype].results[experiment][contig].reverse_query)
                        if not results:
                            # If there were no amplicons, add the sample name and nothing else
                            data += '{sn}\n'.format(sn=sample.name)
                report.write(data)
=======
                                .format(sn=sample.name,
                                        gene=sample[self.analysistype].results[experiment][contig].primer_set,
                                        contig=sample[self.analysistype].results[experiment][contig].contig.replace(
                                            '(unmasked)', ''),
                                        loc=location,
                                        amplicon_size=sample[self.analysistype].results[experiment][contig].amplicon_length,
                                        orientation=sample[self.analysistype].results[experiment][contig].direction,
                                        f_mm=sample[self.analysistype].results[experiment][contig].forward_mismatch,
                                        f_md=sample[self.analysistype].results[experiment][contig].forward_mismatch_details,
                                        f_l=len(sample[self.analysistype].results[experiment][contig].forward_ref),
                                        r_mm=sample[self.analysistype].results[experiment][contig].reverse_mismatch,
                                        r_md=sample[self.analysistype].results[experiment][contig].reverse_mismatch_details,
                                        r_l=len(sample[self.analysistype].results[experiment][contig].reverse_ref),
                                        fp=sample[self.analysistype].results[experiment][contig].forward_ref,
                                        fq=sample[self.analysistype].results[experiment][contig].forward_query,
                                        rp=sample[self.analysistype].results[experiment][contig].reverse_ref,
                                        rq=sample[self.analysistype].results[experiment][contig].reverse_query)
                        if not results:
                            # If there were no amplicons, add the sample name and nothing else
                            data += '{sn}\n'.format(sn=sample.name)
            report.write(data)
>>>>>>> 3fbddf58

    def __init__(self, metadataobject, sequencepath, reportpath, primerfile, min_amplicon_size, max_amplicon_size,
                 primer_format, mismatches=2, export_amplicons=False, contigbreaks=False, range_buffer=0):
        self.metadata = metadataobject
        self.analysistype = 'custom_epcr'
        if sequencepath.startswith('~'):
            self.sequencepath = os.path.abspath(os.path.expanduser(os.path.join(sequencepath)))
        else:
            self.sequencepath = os.path.abspath(os.path.join(sequencepath))
        assert os.path.isdir(self.sequencepath), 'Cannot locate the supplied sequence path: {sp}. Please ensure that ' \
                                                 'the folder exists, and you typed in the path correctly'
        if reportpath.startswith('~'):
            self.reportpath = os.path.abspath(os.path.expanduser(os.path.join(reportpath)))
        else:
            self.reportpath = os.path.abspath(os.path.join(reportpath))
        self.report = os.path.join(self.reportpath, '{at}_report.csv'.format(at=self.analysistype))
        if primerfile.startswith('~'):
            self.primerfile = os.path.abspath(os.path.expanduser(os.path.join(primerfile)))
        else:
            self.primerfile = os.path.abspath(os.path.join(primerfile))
        if not self.primerfile:
            assert False, 'Please include the absolute path to the primer file'
        assert os.path.isfile(self.primerfile), 'Cannot locate the primer file: {pf}' \
            .format(pf=self.primerfile)
        self.min_amplicon_size = min_amplicon_size
        self.max_amplicon_size = max_amplicon_size
        self.primer_format = primer_format
        self.mismatches = mismatches
        self.formattedprimers = os.path.join(os.path.dirname(self.primerfile), 'epcr_formatted_primers',
                                             'formatted_primers.txt')
        self.fastaprimers = os.path.join(os.path.dirname(self.primerfile), 'formattedprimers.fa') if \
            self.primer_format != 'fasta' else self.primerfile
        make_path(os.path.dirname(self.formattedprimers))
        try:
            shutil.rmtree(self.reportpath)
        except FileNotFoundError:
            pass
        make_path(self.reportpath)
        self.export_amplicons = export_amplicons
        self.contigbreaks = contigbreaks
        self.range_buffer = range_buffer
        self.forward_dict = dict()
        self.reverse_dict = dict()
        self.threads = multiprocessing.cpu_count() - 1
        self.ipcress_queue = Queue()
        # Dictionary of IUPAC codes
        self.iupac = {
            'R': ['A', 'G'],
            'Y': ['C', 'T'],
            'S': ['C', 'G'],
            'W': ['A', 'T'],
            'K': ['G', 'T'],
            'M': ['A', 'C'],
            'B': ['C', 'G', 'T'],
            'D': ['A', 'G', 'T'],
            'H': ['A', 'C', 'T'],
            'V': ['A', 'C', 'G'],
            'N': ['A', 'C', 'G', 'T'],
            'A': ['A'],
            'C': ['C'],
            'G': ['G'],
            'T': ['T']
        }
        # Fields used for custom outfmt 6 BLAST output:
        self.fieldnames = ['query_id', 'subject_id', 'positives', 'mismatches', 'gaps',
                           'evalue', 'bit_score', 'subject_length', 'alignment_length',
                           'query_start', 'query_end', 'query_sequence',
                           'subject_start', 'subject_end', 'subject_sequence']


def cli():
    # Parser for arguments
    parser = ArgumentParser(description='Use ipcress in the exonerate package to perform '
                                        'in silico PCR on FASTA files')
    parser.add_argument('-s', '--sequencepath',
                        required=True,
                        help='Path to folder containing FASTA files')
    parser.add_argument('-m', '--mismatches',
                        default=2,
                        help='Number of mismatches to allow for ipcress searches. Default is 2')
    parser.add_argument('-a', '--analysistype',
                        default='custom',
                        choices=['vtyper', 'custom'],
                        help='Either perform the standard vtyper analysis using the included primer files, or '
                             'supply your own FASTA-formatted (multi-)primer file with the following format: '
                             '>primer1-F\n'
                             'seq\n'
                             '>primer1-R\n'
                             'seq\n'
                             '>primer2-F\n'
                             'etc.')
    parser.add_argument('-pf', '--primerfile',
                        help='Absolute path and name of the primer file to test')
    parser.add_argument('-f', '--primer_format',
                        choices=['epcr', 'fasta'],
                        default='fasta',
                        type=str,
                        help='Format of the supplied primer file. Choices are "epcr" and "fasta". Default is '
                             'fasta. epcr format describes one white-space delimited PCR reaction per line. '
                             'The following fields be included: name of primer pair, sequence of forward '
                             'primer, sequence of reverse primer, min amplicon size, max amplicon size e.g.\n'
                             'vtx1a CCTTTCCAGGTACAACAGCGGTT GGAAACTCATCAGATGCCATTCTGG 0 1500\n'
                             'vtx1c CCTTTCCTGGTACAACTGCGGTT CAAGTGTTGTACGAAATCCCCTCTGA 0 1500\n'
                             '.......\n'
                             'fasta format must have every primer on a separate line AND -F/-R following the '
                             'name e.g.\n'
                             '>vtx1a-F\n'
                             'CCTTTCCAGGTACAACAGCGGTT\n'
                             '>vtx1a-R\n'
                             'GGAAACTCATCAGATGCCATTCTGG\n'
                             '>vtx1c-F\n'
                             '.......\n')
    parser.add_argument('-mas', '--max_amplicon_size',
                        default=1500,
                        type=int,
                        help='Maximum size of amplicons. Default is 1500')
    parser.add_argument('-d', '--debug',
                        action='store_true',
                        help='Enable debug-level messages')
    parser.add_argument('-e', '--export_amplicons',
                        action='store_true',
                        help='Export the sequence of the calculated amplicons. Default is False')
    parser.add_argument('-rb', '--range_buffer',
                        type=int,
                        default=0,
                        help='Increase the buffer size between amplicons in a sequence. Useful if you have overlapping '
                             'primer sets, and you are looking for the best one. Default is 0 "custom" analyses, and '
                             '150 for "vtyper" (vtx1c and vtx1d sets don\'t quite overlap, but the script requires '
                             'an overlap for finding the best primer set)')
    parser.add_argument('-cb', '--contigbreaks',
                        action='store_true',
                        help='Use BLAST to find hits that may be on separate contigs')
    # Get the arguments into an object
    arguments = parser.parse_args()
    SetupLogging(debug=arguments.debug)
    arguments.reportpath = os.path.join(arguments.sequencepath, 'reports')
    arguments.runmetadata = MetadataObject()
    # Create metadata objects for the samples
    arguments.runmetadata.samples = Filer.filer(arguments)
    if arguments.analysistype == 'vtyper':
        epcr = VtyperIP(metadataobject=arguments.runmetadata.samples,
                        analysistype=arguments.analysistype,
                        reportpath=os.path.join(arguments.sequencepath, 'reports'))
        epcr.vtyper()
    else:
        arguments.runmetadata = MetadataObject()
        epcr = CustomIP(metadataobject=arguments.runmetadata,
                        sequencepath=arguments.sequencepath,
                        reportpath=os.path.join(arguments.sequencepath, 'reports'),
                        primerfile=arguments.primerfile,
                        min_amplicon_size=arguments.min_amplicon_size,
                        max_amplicon_size=arguments.max_amplicon_size,
                        primer_format=arguments.primer_format,
                        mismatches=arguments.mismatches,
                        export_amplicons=arguments.export_amplicons,
                        range_buffer=arguments.range_buffer,
                        contigbreaks=arguments.contigbreaks)
        epcr.main()


if __name__ == '__main__':
    # Run the script
    cli()<|MERGE_RESOLUTION|>--- conflicted
+++ resolved
@@ -142,15 +142,11 @@
                 --------------
                  Experiment: ES10
                     Primers: A B
-<<<<<<< HEAD
-                    Target: CP022407.1:filter(unmasked) Escherichia coli O121:H19 strain 16-9255 chromosome, complete genome
-=======
                     Target: CP022407.1:filter(unmasked) E coli O121:H19 strain 16-9255 chromosome, complete genome
->>>>>>> 3fbddf58
                     Matches: 21/21 19/19
                     Product: 103 bp (range 0-1500)
                 Result type: forward
-            
+
                 ...GGAAAGAATACTGGACCAGTC............................. # forward
                    |||||||||||||||||||||-->
                 5'-GGAAAGAATACTGGACCAGTC-3' 3'-GGTCATGGACACTTAGTCC-5' # primers
@@ -212,7 +208,6 @@
                                     line.replace('.', '').replace(' # forward\n', '')
                         # The bottom query sequence has many periods
                         # e.g. ...............................GGTCATGGACACTTAGTCC... # revcomp
-<<<<<<< HEAD
                         else:
                             # Reverse
                             if direction:
@@ -244,9 +239,9 @@
                                 revcomp(seq_string=forward_ref)
                     # Lines starting with 'ipcress:' contain results in an easily parsable format
                     # e.g. ipcress: CP022407.1:filter(unmasked) ES10 103 A 5388922 0 B 5389006 0 forward
-                    # The eleven fields are contig (CP022407.1:filter(unmasked)), primer set (ES10), amplicon length (103),
-                    # forward primer (A) - affected by reverse complement, position of forward primer (5388922), mismatches
-                    # in forward primer (0), reverse primer (B), position of reverse primer (5389006), mismatches in reverse
+                    # The 11 fields are contig (CP022407.1:filter(unmasked)), primer set (ES10), amplicon length (103),
+                    # forward primer (A) - affected by reverse complement, pos of forward primer (5388922), mismatches
+                    # in forward primer (0), reverse primer (B), pos of reverse primer (5389006), mismatches in reverse
                     # primer, analysis direction (forward) - will be 'revcomp' for experiments in reverse complement
                     if line.startswith('ipcress:'):
                         # Forward
@@ -278,73 +273,6 @@
                             sample[analysistype].results[experiment][contig].forward_pos, \
                             sample[analysistype].results[experiment][contig].forward_mismatch, \
                             sample[analysistype].results[experiment][contig].direction = line.rstrip().split()
-=======
-                        else:
-                            # Reverse
-                            if direction:
-                                sample[analysistype].results[experiment][contig].reverse_query = \
-                                    revcomp(line.replace('.', '').replace(' # revcomp\n', ''))
-                            # Forward
-                            else:
-                                sample[analysistype].results[experiment][contig].forward_query = \
-                                    revcomp(seq_string=line.replace('.', '').replace(' # revcomp\n', ''))
-                    # The line with the primers starts with 5'
-                    # e.g. 5'-GGAAAGAATACTGGACCAGTC-3' 3'-GGTCATGGACACTTAGTCC-5' # primers
-                    if line.startswith('5\''):
-                        # Forward reverse
-                        if direction:
-                            # Split the cleaned line to create the forward_ref and reverse_ref attributes
-                            sample[analysistype].results[experiment][contig].forward_ref, \
-                                sample[analysistype].results[experiment][contig].reverse_ref = \
-                                line.replace('5', '').replace('\'', '').replace('3', '').replace('-', '') \
-                                    .replace(' # primers\n', '').split()
-                            sample[analysistype].results[experiment][contig].reverse_ref = \
-                                revcomp(seq_string=sample[analysistype].results[experiment][contig].reverse_ref)
-                        # Reverse forward
-                        else:
-                            reverse_ref, forward_ref = \
-                                line.replace('5', '').replace('\'', '').replace('3', '').replace('-', '') \
-                                    .replace(' # primers\n', '').split()
-                            sample[analysistype].results[experiment][contig].reverse_ref = reverse_ref
-                            sample[analysistype].results[experiment][contig].forward_ref = \
-                                revcomp(seq_string=forward_ref)
-                    # Lines starting with 'ipcress:' contain results in an easily parsable format
-                    # e.g. ipcress: CP022407.1:filter(unmasked) ES10 103 A 5388922 0 B 5389006 0 forward
-                    # The 11 fields are contig (CP022407.1:filter(unmasked)), primer set (ES10), amplicon length (103),
-                    # forward primer (A) - affected by reverse complement, pos of forward primer (5388922), mismatches
-                    # in forward primer (0), reverse primer (B), pos of reverse primer (5389006), mismatches in reverse
-                    # primer, analysis direction (forward) - will be 'revcomp' for experiments in reverse complement
-                    if line.startswith('ipcress:'):
-                        # Forward
-                        if direction:
-                            ipcress_str, \
-                                sample[analysistype].results[experiment][contig].contig, \
-                                sample[analysistype].results[experiment][contig].primer_set, \
-                                sample[analysistype].results[experiment][contig].amplicon_length, \
-                                sample[analysistype].results[experiment][contig].forward_primer, \
-                                sample[analysistype].results[experiment][contig].forward_pos, \
-                                sample[analysistype].results[experiment][contig].forward_mismatch, \
-                                sample[analysistype].results[experiment][contig].reverse_primer, \
-                                sample[analysistype].results[experiment][contig].reverse_pos, \
-                                sample[analysistype].results[experiment][contig].reverse_mismatch, \
-                                sample[analysistype].results[experiment][contig].direction = line.rstrip().split()
-                            # Clean up the name of the contig e.g. CP022407.1:filter(unmasked) becomes CP022407.1:
-                            sample[analysistype].results[experiment][contig].contig = \
-                                sample[analysistype].results[experiment][contig].contig.replace(':filter(unmasked)', '')
-                        # Reverse complement
-                        else:
-                            ipcress_str, \
-                                sample[analysistype].results[experiment][contig].contig, \
-                                sample[analysistype].results[experiment][contig].primer_set, \
-                                sample[analysistype].results[experiment][contig].amplicon_length, \
-                                sample[analysistype].results[experiment][contig].reverse_primer, \
-                                sample[analysistype].results[experiment][contig].reverse_pos, \
-                                sample[analysistype].results[experiment][contig].reverse_mismatch, \
-                                sample[analysistype].results[experiment][contig].forward_primer, \
-                                sample[analysistype].results[experiment][contig].forward_pos, \
-                                sample[analysistype].results[experiment][contig].forward_mismatch, \
-                                sample[analysistype].results[experiment][contig].direction = line.rstrip().split()
->>>>>>> 3fbddf58
                             # Clean up the name of the contig e.g. CP022407.1:filter(unmasked) becomes CP022407.1:
                             sample[analysistype].results[experiment][contig].contig = \
                                 sample[analysistype].results[experiment][contig].contig.replace(':filter(unmasked)', '')
@@ -507,11 +435,8 @@
                                         # from the current set
                                         if sample[analysistype].results[experiment][contig].total_mismatch < \
                                                 overlap_dict['mismatches']:
-<<<<<<< HEAD
-                                            overlap_dict['mismatches'] = sample[analysistype].results[experiment][contig]. \
-=======
-                                            overlap_dict['mismatches'] = sample[analysistype].results[experiment][contig].\
->>>>>>> 3fbddf58
+                                            overlap_dict['mismatches'] = sample[analysistype].results[experiment][
+                                                contig]. \
                                                 total_mismatch
                                             overlap_dict['experiment'] = experiment
                                 # If the current range does not overlap with any previous primer sets, add this range and
@@ -560,11 +485,8 @@
             # Check to see if the results attribute is empty
             if not sample[analysistype].results.datastore:
                 empty = True
-<<<<<<< HEAD
-=======
         else:
             empty = True
->>>>>>> 3fbddf58
     return empty
 
 
@@ -624,11 +546,7 @@
     for sample in metadata:
         if sample.general.bestassemblyfile != 'NA':
             sample[analysistype].blastresults = '{of}_blast_results.tsv' \
-<<<<<<< HEAD
                 .format(of=os.path.join(sample.general.outputdirectory, sample.name))
-=======
-                    .format(of=os.path.join(sample.general.outputdirectory, sample.name))
->>>>>>> 3fbddf58
             # If a report was created, but no results entered - program crashed, or no sequences passed thresholds,
             # remove the report, and run the blast analyses again
             try:
@@ -662,18 +580,6 @@
                                                out=sample[analysistype].blastresults)
                 # Save the blast command in the metadata
                 sample[analysistype].blastcommand = str(blastn)
-<<<<<<< HEAD
-                # Run the blastn command
-                blastn()
-                # Add a header to the report
-                with open(sample[analysistype].blastresults, 'r+') as f:
-                    # Read in the information from the blastresults file
-                    content = f.read()
-                    # Go back to the start of the file
-                    f.seek(0, 0)
-                    # Write the formatted header (\n) followed by the content to the file
-                    f.write('\t'.join(blastheader) + '\n' + content)
-=======
                 if sample.general.bestassemblyfile != 'NA':
                     # Run the blastn command
                     blastn()
@@ -685,7 +591,6 @@
                         f.seek(0, 0)
                         # Write the formatted header (\n) followed by the content to the file
                         f.write('\t'.join(blastheader) + '\n' + content)
->>>>>>> 3fbddf58
     return metadata
 
 
@@ -745,11 +650,7 @@
                                 # Add the current positives: blast details to the dictionary
                                 hit_dict[primer_name][contig]['forward'][positives] = row
                                 # Delete the previous best positives key from the dictionary
-<<<<<<< HEAD
                                 del (hit_dict[primer_name][contig]['forward'][previous_best])
-=======
-                                del(hit_dict[primer_name][contig]['forward'][previous_best])
->>>>>>> 3fbddf58
                     # Same as above, but with the reverse primer
                     else:
                         if positives >= (len(reverse_dict[primer_name]) - mismatches):
@@ -800,11 +701,7 @@
                                             int(forward_details['subject_end'])),
                                         max(int(forward_details['subject_start']),
                                             int(forward_details['subject_end'])),
-<<<<<<< HEAD
                                     ]
-=======
-                                        ]
->>>>>>> 3fbddf58
                                     # Create an attribute to store the range over which the primer hit the query sequence
                                     sample[analysistype].results[experiment][contig].forward_range = \
                                         range(
@@ -812,11 +709,7 @@
                                                 int(forward_details['query_end'])),
                                             max(int(forward_details['query_start']),
                                                 int(forward_details['query_end']))
-<<<<<<< HEAD
                                         )
-=======
-                                          )
->>>>>>> 3fbddf58
                                     # Calculate the number of mismatches by subtracting the total number of positives from
                                     # the total length of the primer sequence
                                     sample[analysistype].results[experiment][contig].forward_mismatch = \
@@ -840,20 +733,15 @@
                                             'forward_' + direction
                                     # The forward_ref attribute is the sequence of the forward primer extracted from
                                     # forward_dict
-                                    sample[analysistype].results[experiment][contig].forward_ref = forward_dict[experiment]
+                                    sample[analysistype].results[experiment][contig].forward_ref = forward_dict[
+                                        experiment]
                                     # Extract the sequence of the query. Use the extracted 'query_sequence' if the hit is
                                     # on the forward strand, otherwise, calculate the reverse complement
                                     sample[analysistype].results[experiment][contig].forward_query = \
                                         forward_details['query_sequence'] if \
-<<<<<<< HEAD
                                             direction == 'forward' else \
                                             revcomp(seq_string=forward_details['query_sequence'],
                                                     blast_primers=True)
-=======
-                                        direction == 'forward' else \
-                                        revcomp(seq_string=forward_details['query_sequence'],
-                                                blast_primers=True)
->>>>>>> 3fbddf58
 
                             # Reverse primer - same as above
                             if 'reverse' in detail_dict:
@@ -900,18 +788,13 @@
                                     except AttributeError:
                                         sample[analysistype].results[experiment][contig].direction \
                                             = 'reverse_' + direction
-                                    sample[analysistype].results[experiment][contig].reverse_ref = reverse_dict[experiment]
+                                    sample[analysistype].results[experiment][contig].reverse_ref = reverse_dict[
+                                        experiment]
                                     sample[analysistype].results[experiment][contig].reverse_query = \
                                         reverse_details['query_sequence'] if \
-<<<<<<< HEAD
                                             direction == 'forward' else \
                                             revcomp(seq_string=reverse_details['query_sequence'],
                                                     blast_primers=True)
-=======
-                                        direction == 'forward' else \
-                                        revcomp(seq_string=reverse_details['query_sequence'],
-                                                blast_primers=True)
->>>>>>> 3fbddf58
     return metadata
 
 
@@ -935,11 +818,7 @@
                             # Calculate the mismatch details of the forward primer
                             try:
                                 sample[analysistype].results[experiment][contig].forward_mismatch_details, \
-<<<<<<< HEAD
                                 sample[analysistype].results[experiment][contig].forward_query = \
-=======
-                                    sample[analysistype].results[experiment][contig].forward_query = \
->>>>>>> 3fbddf58
                                     blast_mismatches(ref_primer=sample[analysistype].results[experiment][contig]
                                                      .forward_ref,
                                                      query_primer=sample[analysistype].results[experiment][contig]
@@ -958,11 +837,7 @@
                             # Reverse primer
                             try:
                                 sample[analysistype].results[experiment][contig].reverse_mismatch_details, \
-<<<<<<< HEAD
                                 sample[analysistype].results[experiment][contig].reverse_query = \
-=======
-                                    sample[analysistype].results[experiment][contig].reverse_query = \
->>>>>>> 3fbddf58
                                     blast_mismatches(ref_primer=sample[analysistype].results[experiment][contig]
                                                      .reverse_ref,
                                                      query_primer=sample[analysistype].results[experiment][contig]
@@ -1077,7 +952,8 @@
                             seq_record = SeqRecord(seq=Seq(sample[analysistype].results[experiment][contig].sequence),
                                                    id='{sn}_{header}'
                                                    .format(sn=sample.name,
-                                                           header=sample[analysistype].results[experiment][contig].header),
+                                                           header=sample[analysistype].results[experiment][
+                                                               contig].header),
                                                    name='',
                                                    description='')
                             # Use SeqIO to write the SeqRecord to file
@@ -1117,15 +993,9 @@
                                 overlaps = \
                                     best_matcher(overlaps=overlaps,
                                                  amplicon_range=sample[analysistype].results[experiment][
-<<<<<<< HEAD
                                                      contig].amplicon_range,
                                                  total_mismatch=sample[analysistype].results[
                                                      experiment][contig].total_mismatch,
-=======
-                                                          contig].amplicon_range,
-                                                 total_mismatch=sample[analysistype].results[
-                                                          experiment][contig].total_mismatch,
->>>>>>> 3fbddf58
                                                  experiment=experiment,
                                                  contig=contig)
                             except ValueError:
@@ -1140,15 +1010,9 @@
                                 overlaps = \
                                     best_matcher(overlaps=overlaps,
                                                  amplicon_range=sample[analysistype].results[experiment][
-<<<<<<< HEAD
                                                      contig].amplicon_range,
                                                  total_mismatch=sample[analysistype].results[
                                                      experiment][contig].total_mismatch,
-=======
-                                                          contig].amplicon_range,
-                                                 total_mismatch=sample[analysistype].results[
-                                                          experiment][contig].total_mismatch,
->>>>>>> 3fbddf58
                                                  experiment=experiment,
                                                  contig=contig)
                             except ValueError:
@@ -1338,13 +1202,8 @@
                 if sample.general.bestassemblyfile != 'NA':
                     data += '{sn},{tp}\n'.format(sn=sample.name,
                                                  tp=sample[self.analysistype].toxinprofile)
-<<<<<<< HEAD
-                # Write the data to the report
-                report.write(data)
-=======
             # Write the data to the report
             report.write(data)
->>>>>>> 3fbddf58
 
     def __init__(self, metadataobject, analysistype, reportpath, mismatches=3):
         self.metadata = metadataobject
@@ -1468,16 +1327,18 @@
                                 if sample[self.analysistype].results[experiment][contig].direction == 'forward':
                                     location = '{forward}-{reverse}'.format(
                                         forward=sample[self.analysistype].results[experiment][contig].forward_pos,
-                                        reverse=str(int(sample[self.analysistype].results[experiment][contig].reverse_pos) +
-                                                    len(sample[self.analysistype].results[experiment][contig]
-                                                        .reverse_query))
+                                        reverse=str(
+                                            int(sample[self.analysistype].results[experiment][contig].reverse_pos) +
+                                            len(sample[self.analysistype].results[experiment][contig]
+                                                .reverse_query))
                                     )
                                 else:
                                     location = '{reverse}-{forward}'.format(
                                         reverse=sample[self.analysistype].results[experiment][contig].reverse_pos,
-                                        forward=str(int(sample[self.analysistype].results[experiment][contig].forward_pos) +
-                                                    len(sample[self.analysistype].results[experiment][contig]
-                                                        .forward_query))
+                                        forward=str(
+                                            int(sample[self.analysistype].results[experiment][contig].forward_pos) +
+                                            len(sample[self.analysistype].results[experiment][contig]
+                                                .forward_query))
                                     )
                             else:
                                 if sample[self.analysistype].results[experiment][contig].direction == 'forward':
@@ -1497,7 +1358,6 @@
                             data += \
                                 '{sn},{gene},{contig},{loc},{amplicon_size},{orientation},{f_mm},{f_md},{f_l},{r_mm},' \
                                 '{r_md},{r_l},{fp},{fq},{rp},{rq}\n' \
-<<<<<<< HEAD
                                     .format(sn=sample.name,
                                             gene=sample[self.analysistype].results[experiment][contig].primer_set,
                                             contig=sample[self.analysistype].results[experiment][contig].contig.replace(
@@ -1521,30 +1381,7 @@
                         if not results:
                             # If there were no amplicons, add the sample name and nothing else
                             data += '{sn}\n'.format(sn=sample.name)
-                report.write(data)
-=======
-                                .format(sn=sample.name,
-                                        gene=sample[self.analysistype].results[experiment][contig].primer_set,
-                                        contig=sample[self.analysistype].results[experiment][contig].contig.replace(
-                                            '(unmasked)', ''),
-                                        loc=location,
-                                        amplicon_size=sample[self.analysistype].results[experiment][contig].amplicon_length,
-                                        orientation=sample[self.analysistype].results[experiment][contig].direction,
-                                        f_mm=sample[self.analysistype].results[experiment][contig].forward_mismatch,
-                                        f_md=sample[self.analysistype].results[experiment][contig].forward_mismatch_details,
-                                        f_l=len(sample[self.analysistype].results[experiment][contig].forward_ref),
-                                        r_mm=sample[self.analysistype].results[experiment][contig].reverse_mismatch,
-                                        r_md=sample[self.analysistype].results[experiment][contig].reverse_mismatch_details,
-                                        r_l=len(sample[self.analysistype].results[experiment][contig].reverse_ref),
-                                        fp=sample[self.analysistype].results[experiment][contig].forward_ref,
-                                        fq=sample[self.analysistype].results[experiment][contig].forward_query,
-                                        rp=sample[self.analysistype].results[experiment][contig].reverse_ref,
-                                        rq=sample[self.analysistype].results[experiment][contig].reverse_query)
-                        if not results:
-                            # If there were no amplicons, add the sample name and nothing else
-                            data += '{sn}\n'.format(sn=sample.name)
             report.write(data)
->>>>>>> 3fbddf58
 
     def __init__(self, metadataobject, sequencepath, reportpath, primerfile, min_amplicon_size, max_amplicon_size,
                  primer_format, mismatches=2, export_amplicons=False, contigbreaks=False, range_buffer=0):
